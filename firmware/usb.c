/*
 * This file is part of the TREZOR project.
 *
 * Copyright (C) 2014 Pavol Rusnak <stick@satoshilabs.com>
 *
 * This library is free software: you can redistribute it and/or modify
 * it under the terms of the GNU Lesser General Public License as published by
 * the Free Software Foundation, either version 3 of the License, or
 * (at your option) any later version.
 *
 * This library is distributed in the hope that it will be useful,
 * but WITHOUT ANY WARRANTY; without even the implied warranty of
 * MERCHANTABILITY or FITNESS FOR A PARTICULAR PURPOSE.  See the
 * GNU Lesser General Public License for more details.
 *
 * You should have received a copy of the GNU Lesser General Public License
 * along with this library.  If not, see <http://www.gnu.org/licenses/>.
 */

#include <libopencm3/usb/usbd.h>
#include <libopencm3/usb/hid.h>

#include "trezor.h"
#include "usb.h"
#include "debug.h"
#include "messages.h"
#include "u2f.h"
#include "storage.h"
#include "util.h"

#define ENDPOINT_ADDRESS_IN         (0x81)
#define ENDPOINT_ADDRESS_OUT        (0x01)
#define ENDPOINT_ADDRESS_DEBUG_IN   (0x82)
#define ENDPOINT_ADDRESS_DEBUG_OUT  (0x02)
#define ENDPOINT_ADDRESS_U2F_IN     (0x83)
#define ENDPOINT_ADDRESS_U2F_OUT    (0x03)

static const struct usb_device_descriptor dev_descr = {
	.bLength = USB_DT_DEVICE_SIZE,
	.bDescriptorType = USB_DT_DEVICE,
	.bcdUSB = 0x0200,
	.bDeviceClass = 0,
	.bDeviceSubClass = 0,
	.bDeviceProtocol = 0,
	.bMaxPacketSize0 = 64,
	.idVendor = 0x534c,
	.idProduct = 0x0001,
	.bcdDevice = 0x0100,
	.iManufacturer = 1,
	.iProduct = 2,
	.iSerialNumber = 3,
	.bNumConfigurations = 1,
};

static const uint8_t hid_report_descriptor[] = {
<<<<<<< HEAD
	0x06, 0x00, 0xff,  // USAGE_PAGE (Reserved)
	0x09, 0x01,        // USAGE (1)
	0xa1, 0x01,        // COLLECTION (Application)
	0x15, 0x00,        // LOGICAL_MINIMUM (0)
	0x26, 0xff, 0x00,  // LOGICAL_MAXIMUM (255)
	0x85, 0x3f,        // REPORT_ID (63)
	0x75, 0x08,        // REPORT_SIZE (8)
	0x95, 0x3f,        // REPORT_COUNT (63)
	0x09, 0x01,        // USAGE (1)
	0x81, 0x02,        // INPUT (Data,Var,Abs)
	0x09, 0x01,        // USAGE (1)
	0x91, 0x02,        // OUTPUT (Data,Var,Abs)
	0xc0               // END_COLLECTION
};

static const uint8_t hid_report_descriptor_u2f[] = {
	0x06, 0xd0, 0xf1,  // USAGE_PAGE (FIDO Alliance)
	0x09, 0x01,        // USAGE (U2F HID Authenticator Device)
	0xa1, 0x01,        // COLLECTION (Application)
	0x09, 0x20,        // USAGE (Input Report Data)
	0x15, 0x00,        // LOGICAL_MINIMUM (0)
	0x26,0xff, 0x00,   // LOGICAL_MAXIMUM (255)
	0x75,0x08,         // REPORT_SIZE (8)
	0x95,0x40,         // REPORT_COUNT (64)
	0x81,0x02,         // INPUT (Data,Var,Abs)
	0x09,0x21,         // USAGE (Output Report Data)
	0x15,0x00,         // LOGICAL_MINIMUM (0)
	0x26,0xff, 0x00,   // LOGICAL_MAXIMUM (255)
	0x75,0x08,         // REPORT_SIZE (8)
	0x95,0x40,         // REPORT_COUNT (64)
	0x91,0x02,         // OUTPUT (Data,Var,Abs)
=======
	0x06, 0x00, 0xff,  // USAGE_PAGE (Vendor Defined)
	0x09, 0x01,        // USAGE (1)
	0xa1, 0x01,        // COLLECTION (Application)
	0x09, 0x20,        // USAGE (Input Report Data)
	0x15, 0x00,        // LOGICAL_MINIMUM (0)
	0x26, 0xff, 0x00,  // LOGICAL_MAXIMUM (255)
	0x75, 0x08,        // REPORT_SIZE (8)
	0x95, 0x40,        // REPORT_COUNT (64)
	0x81, 0x02,        // INPUT (Data,Var,Abs)
	0x09, 0x21,        // USAGE (Output Report Data)
	0x15, 0x00,        // LOGICAL_MINIMUM (0)
	0x26, 0xff, 0x00,  // LOGICAL_MAXIMUM (255)
	0x75, 0x08,        // REPORT_SIZE (8)
	0x95, 0x40,        // REPORT_COUNT (64)
	0x91, 0x02,        // OUTPUT (Data,Var,Abs)
>>>>>>> e119656c
	0xc0               // END_COLLECTION
};

static const struct {
	struct usb_hid_descriptor hid_descriptor;
	struct {
		uint8_t bReportDescriptorType;
		uint16_t wDescriptorLength;
	} __attribute__((packed)) hid_report;
} __attribute__((packed)) hid_function = {
	.hid_descriptor = {
		.bLength = sizeof(hid_function),
		.bDescriptorType = USB_DT_HID,
		.bcdHID = 0x0111,
		.bCountryCode = 0,
		.bNumDescriptors = 1,
	},
	.hid_report = {
		.bReportDescriptorType = USB_DT_REPORT,
		.wDescriptorLength = sizeof(hid_report_descriptor),
	}
};

static const struct {
	struct usb_hid_descriptor hid_descriptor_u2f;
	struct {
		uint8_t bReportDescriptorType;
		uint16_t wDescriptorLength;
	} __attribute__((packed)) hid_report_u2f;
} __attribute__((packed)) hid_function_u2f = {
	.hid_descriptor_u2f = {
		.bLength = sizeof(hid_function_u2f),
		.bDescriptorType = USB_DT_HID,
		.bcdHID = 0x0111,
		.bCountryCode = 0,
		.bNumDescriptors = 1,
	},
	.hid_report_u2f = {
		.bReportDescriptorType = USB_DT_REPORT,
		.wDescriptorLength = sizeof(hid_report_descriptor_u2f),
	}
};


static const struct usb_endpoint_descriptor hid_endpoints[2] = {{
	.bLength = USB_DT_ENDPOINT_SIZE,
	.bDescriptorType = USB_DT_ENDPOINT,
	.bEndpointAddress = ENDPOINT_ADDRESS_IN,
	.bmAttributes = USB_ENDPOINT_ATTR_INTERRUPT,
	.wMaxPacketSize = 64,
	.bInterval = 1,
}, {
	.bLength = USB_DT_ENDPOINT_SIZE,
	.bDescriptorType = USB_DT_ENDPOINT,
	.bEndpointAddress = ENDPOINT_ADDRESS_OUT,
	.bmAttributes = USB_ENDPOINT_ATTR_INTERRUPT,
	.wMaxPacketSize = 64,
	.bInterval = 1,
}};

static const struct usb_interface_descriptor hid_iface[] = {{
	.bLength = USB_DT_INTERFACE_SIZE,
	.bDescriptorType = USB_DT_INTERFACE,
	.bInterfaceNumber = 0,
	.bAlternateSetting = 0,
	.bNumEndpoints = 2,
	.bInterfaceClass = USB_CLASS_HID,
	.bInterfaceSubClass = 0,
	.bInterfaceProtocol = 0,
	.iInterface = 0,
	.endpoint = hid_endpoints,
	.extra = &hid_function,
	.extralen = sizeof(hid_function),
}};

static const struct usb_endpoint_descriptor hid_endpoints_u2f[2] = {{
	.bLength = USB_DT_ENDPOINT_SIZE,
	.bDescriptorType = USB_DT_ENDPOINT,
	.bEndpointAddress = ENDPOINT_ADDRESS_U2F_IN,
	.bmAttributes = USB_ENDPOINT_ATTR_INTERRUPT,
	.wMaxPacketSize = 64,
	.bInterval = 2,
}, {
	.bLength = USB_DT_ENDPOINT_SIZE,
	.bDescriptorType = USB_DT_ENDPOINT,
	.bEndpointAddress = ENDPOINT_ADDRESS_U2F_OUT,
	.bmAttributes = USB_ENDPOINT_ATTR_INTERRUPT,
	.wMaxPacketSize = 64,
	.bInterval = 2,
}};

static const struct usb_interface_descriptor hid_iface_u2f[] = {{
	.bLength = USB_DT_INTERFACE_SIZE,
	.bDescriptorType = USB_DT_INTERFACE,
#if DEBUG_LINK
	.bInterfaceNumber = 2,
#else
	.bInterfaceNumber = 1,
#endif
	.bAlternateSetting = 0,
	.bNumEndpoints = 2,
	.bInterfaceClass = USB_CLASS_HID,
	.bInterfaceSubClass = 0,
	.bInterfaceProtocol = 0,
	.iInterface = 0,
	.endpoint = hid_endpoints_u2f,
	.extra = &hid_function_u2f,
	.extralen = sizeof(hid_function_u2f),
}};

#if DEBUG_LINK
static const struct usb_endpoint_descriptor hid_endpoints_debug[2] = {{
	.bLength = USB_DT_ENDPOINT_SIZE,
	.bDescriptorType = USB_DT_ENDPOINT,
	.bEndpointAddress = ENDPOINT_ADDRESS_DEBUG_IN,
	.bmAttributes = USB_ENDPOINT_ATTR_INTERRUPT,
	.wMaxPacketSize = 64,
	.bInterval = 1,
}, {
	.bLength = USB_DT_ENDPOINT_SIZE,
	.bDescriptorType = USB_DT_ENDPOINT,
	.bEndpointAddress = ENDPOINT_ADDRESS_DEBUG_OUT,
	.bmAttributes = USB_ENDPOINT_ATTR_INTERRUPT,
	.wMaxPacketSize = 64,
	.bInterval = 1,
}};

static const struct usb_interface_descriptor hid_iface_debug[] = {{
	.bLength = USB_DT_INTERFACE_SIZE,
	.bDescriptorType = USB_DT_INTERFACE,
	.bInterfaceNumber = 1,
	.bAlternateSetting = 0,
	.bNumEndpoints = 2,
	.bInterfaceClass = USB_CLASS_HID,
	.bInterfaceSubClass = 0,
	.bInterfaceProtocol = 0,
	.iInterface = 0,
	.endpoint = hid_endpoints_debug,
	.extra = &hid_function,
	.extralen = sizeof(hid_function),
}};
#endif

static const struct usb_interface ifaces[] = {{
	.num_altsetting = 1,
	.altsetting = hid_iface,
#if DEBUG_LINK
}, {
	.num_altsetting = 1,
	.altsetting = hid_iface_debug,
#endif
}, {
    .num_altsetting = 1,
    .altsetting = hid_iface_u2f,
}};

static const struct usb_config_descriptor config = {
	.bLength = USB_DT_CONFIGURATION_SIZE,
	.bDescriptorType = USB_DT_CONFIGURATION,
	.wTotalLength = 0,
#if DEBUG_LINK
	.bNumInterfaces = 3,
#else
	.bNumInterfaces = 2,
#endif
	.bConfigurationValue = 1,
	.iConfiguration = 0,
	.bmAttributes = 0x80,
	.bMaxPower = 0x32,
	.interface = ifaces,
};

static const char *usb_strings[] = {
	"SatoshiLabs",
	"TREZOR",
	(const char *)storage_uuid_str,
};

static int hid_control_request(usbd_device *dev, struct usb_setup_data *req, uint8_t **buf, uint16_t *len, usbd_control_complete_callback *complete)
{
	(void)complete;
	(void)dev;

	if ((req->bmRequestType != 0x81) ||
	    (req->bRequest != USB_REQ_GET_DESCRIPTOR) ||
	    (req->wValue != 0x2200))
		return 0;

    if (req->wIndex==1) {
        debugLog(0, "", "hid_control_request u2f");
        *buf = (uint8_t *)hid_report_descriptor_u2f;
        *len = sizeof(hid_report_descriptor_u2f);
        return 1;
    }

    debugLog(0, "", "hid_control_request trezor");
    /* Handle the HID report descriptor. */
    *buf = (uint8_t *)hid_report_descriptor;
    *len = sizeof(hid_report_descriptor);
    return 1;
}

static volatile char tiny = 0;

static void hid_rx_callback(usbd_device *dev, uint8_t ep)
{
	(void)ep;
	static uint8_t buf[64] __attribute__ ((aligned(4)));
	if ( usbd_ep_read_packet(dev, ENDPOINT_ADDRESS_OUT, buf, 64) != 64) return;
	debugLog(0, "", "hid_rx_callback");
	if (!tiny) {
		msg_read(buf, 64);
	} else {
		msg_read_tiny(buf, 64);
	}
}

static void hid_u2f_rx_callback(usbd_device *dev, uint8_t ep)
{
	(void)ep;
	static uint8_t buf[64] __attribute__ ((aligned(4)));

	debugLog(0, "", "hid_u2f_rx_callback");
    if ( usbd_ep_read_packet(dev, ENDPOINT_ADDRESS_U2F_OUT, buf, 64) != 64) return;
	u2fhid_read(tiny, (const U2FHID_FRAME *)buf);
}

#if DEBUG_LINK
static void hid_debug_rx_callback(usbd_device *dev, uint8_t ep)
{
	(void)ep;
	static uint8_t buf[64] __attribute__ ((aligned(4)));
	if ( usbd_ep_read_packet(dev, ENDPOINT_ADDRESS_DEBUG_OUT, buf, 64) != 64) return;
	debugLog(0, "", "hid_debug_rx_callback");
	if (!tiny) {
		msg_debug_read(buf, 64);
	} else {
		msg_read_tiny(buf, 64);
	}
}
#endif

static void hid_set_config(usbd_device *dev, uint16_t wValue)
{
	(void)wValue;

	usbd_ep_setup(dev, ENDPOINT_ADDRESS_IN,  USB_ENDPOINT_ATTR_INTERRUPT, 64, 0);
	usbd_ep_setup(dev, ENDPOINT_ADDRESS_OUT, USB_ENDPOINT_ATTR_INTERRUPT, 64, hid_rx_callback);
	usbd_ep_setup(dev, ENDPOINT_ADDRESS_U2F_IN,  USB_ENDPOINT_ATTR_INTERRUPT, 64, 0);
	usbd_ep_setup(dev, ENDPOINT_ADDRESS_U2F_OUT, USB_ENDPOINT_ATTR_INTERRUPT, 64, hid_u2f_rx_callback);
#if DEBUG_LINK
	usbd_ep_setup(dev, ENDPOINT_ADDRESS_DEBUG_IN,  USB_ENDPOINT_ATTR_INTERRUPT, 64, 0);
	usbd_ep_setup(dev, ENDPOINT_ADDRESS_DEBUG_OUT, USB_ENDPOINT_ATTR_INTERRUPT, 64, hid_debug_rx_callback);
#endif

	usbd_register_control_callback(
		dev,
		USB_REQ_TYPE_STANDARD | USB_REQ_TYPE_INTERFACE,
		USB_REQ_TYPE_TYPE | USB_REQ_TYPE_RECIPIENT,
		hid_control_request);
}

static usbd_device *usbd_dev;
static uint8_t usbd_control_buffer[128];

void usbInit(void)
{
	usbd_dev = usbd_init(&otgfs_usb_driver, &dev_descr, &config, usb_strings, 3, usbd_control_buffer, sizeof(usbd_control_buffer));
	usbd_register_set_config_callback(usbd_dev, hid_set_config);
}

void usbPoll(void)
{
	static uint8_t *data;
	// poll read buffer
	usbd_poll(usbd_dev);
	// write pending data
	data = msg_out_data();
	if (data) {
		while ( usbd_ep_write_packet(usbd_dev, ENDPOINT_ADDRESS_IN, data, 64) != 64 ) {}
	}
	data = u2f_out_data();
	if (data) {
		while ( usbd_ep_write_packet(usbd_dev, ENDPOINT_ADDRESS_U2F_IN, data, 64) != 64 ) {}
	}
#if DEBUG_LINK
	// write pending debug data
	data = msg_debug_out_data();
	if (data) {
		while ( usbd_ep_write_packet(usbd_dev, ENDPOINT_ADDRESS_DEBUG_IN, data, 64) != 64 ) {}
	}
#endif
}

void usbReconnect(void)
{
	usbd_disconnect(usbd_dev, 1);
	delay(1000);
	usbd_disconnect(usbd_dev, 0);
}

void usbTiny(char set)
{
	tiny = set;
}

void usbDelay(int cycles)
{
	while (cycles--) {
		usbd_poll(usbd_dev);
	}
}<|MERGE_RESOLUTION|>--- conflicted
+++ resolved
@@ -53,18 +53,20 @@
 };
 
 static const uint8_t hid_report_descriptor[] = {
-<<<<<<< HEAD
-	0x06, 0x00, 0xff,  // USAGE_PAGE (Reserved)
+	0x06, 0x00, 0xff,  // USAGE_PAGE (Vendor Defined)
 	0x09, 0x01,        // USAGE (1)
 	0xa1, 0x01,        // COLLECTION (Application)
+	0x09, 0x20,        // USAGE (Input Report Data)
 	0x15, 0x00,        // LOGICAL_MINIMUM (0)
 	0x26, 0xff, 0x00,  // LOGICAL_MAXIMUM (255)
-	0x85, 0x3f,        // REPORT_ID (63)
 	0x75, 0x08,        // REPORT_SIZE (8)
-	0x95, 0x3f,        // REPORT_COUNT (63)
-	0x09, 0x01,        // USAGE (1)
+	0x95, 0x40,        // REPORT_COUNT (64)
 	0x81, 0x02,        // INPUT (Data,Var,Abs)
-	0x09, 0x01,        // USAGE (1)
+	0x09, 0x21,        // USAGE (Output Report Data)
+	0x15, 0x00,        // LOGICAL_MINIMUM (0)
+	0x26, 0xff, 0x00,  // LOGICAL_MAXIMUM (255)
+	0x75, 0x08,        // REPORT_SIZE (8)
+	0x95, 0x40,        // REPORT_COUNT (64)
 	0x91, 0x02,        // OUTPUT (Data,Var,Abs)
 	0xc0               // END_COLLECTION
 };
@@ -85,23 +87,6 @@
 	0x75,0x08,         // REPORT_SIZE (8)
 	0x95,0x40,         // REPORT_COUNT (64)
 	0x91,0x02,         // OUTPUT (Data,Var,Abs)
-=======
-	0x06, 0x00, 0xff,  // USAGE_PAGE (Vendor Defined)
-	0x09, 0x01,        // USAGE (1)
-	0xa1, 0x01,        // COLLECTION (Application)
-	0x09, 0x20,        // USAGE (Input Report Data)
-	0x15, 0x00,        // LOGICAL_MINIMUM (0)
-	0x26, 0xff, 0x00,  // LOGICAL_MAXIMUM (255)
-	0x75, 0x08,        // REPORT_SIZE (8)
-	0x95, 0x40,        // REPORT_COUNT (64)
-	0x81, 0x02,        // INPUT (Data,Var,Abs)
-	0x09, 0x21,        // USAGE (Output Report Data)
-	0x15, 0x00,        // LOGICAL_MINIMUM (0)
-	0x26, 0xff, 0x00,  // LOGICAL_MAXIMUM (255)
-	0x75, 0x08,        // REPORT_SIZE (8)
-	0x95, 0x40,        // REPORT_COUNT (64)
-	0x91, 0x02,        // OUTPUT (Data,Var,Abs)
->>>>>>> e119656c
 	0xc0               // END_COLLECTION
 };
 
