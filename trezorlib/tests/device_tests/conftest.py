--- conflicted
+++ resolved
@@ -23,14 +23,13 @@
     TREZOR_VERSION = None
 
 
-<<<<<<< HEAD
 def pytest_configure(config):
     if config.getoption('verbose'):
         log.enable_debug_output()
-=======
+
+
 def pytest_addoption(parser):
     parser.addini("run_xfail", "List of markers that will run even if marked as xfail", "args", [])
->>>>>>> e2962ef9
 
 
 def pytest_runtest_setup(item):
